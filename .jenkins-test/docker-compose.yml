--- conflicted
+++ resolved
@@ -1,11 +1,7 @@
 version: '3.0'
 services:
   database:
-<<<<<<< HEAD
     image: amsterdam/postgres11
-=======
-    image: amsterdam/postgres
->>>>>>> d2d8537e
     environment:
       POSTGRES_PASSWORD: insecure
       POSTGRES_USER: nap
