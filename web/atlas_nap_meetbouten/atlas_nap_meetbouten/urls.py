from django.conf.urls import url, include
from django.contrib import admin
# from django.views import generic
import atlas_api.urls
import datapunt_generic.batch.views as b_views

urlpatterns = [
    url(r'^jobs/?$', b_views.JobListView.as_view(), name='job-list'),
    url(r'^jobs/(?P<pk>.*)$', b_views.JobDetailView.as_view(), name='job-detail'),
    url(r'^admin/', include(admin.site.urls)),
    url(r'^status/', include('datapunt_generic.health.urls', namespace='health')),
<<<<<<< HEAD
    url(r'^docs/', include('rest_framework_swagger.urls')),
=======

    url(r'^nap/', include(atlas_api.urls.nap.urls)),
    url(r'^meetbouten/', include(atlas_api.urls.meetbouten.urls)),
>>>>>>> 3268732e
]<|MERGE_RESOLUTION|>--- conflicted
+++ resolved
@@ -9,11 +9,7 @@
     url(r'^jobs/(?P<pk>.*)$', b_views.JobDetailView.as_view(), name='job-detail'),
     url(r'^admin/', include(admin.site.urls)),
     url(r'^status/', include('datapunt_generic.health.urls', namespace='health')),
-<<<<<<< HEAD
     url(r'^docs/', include('rest_framework_swagger.urls')),
-=======
-
     url(r'^nap/', include(atlas_api.urls.nap.urls)),
     url(r'^meetbouten/', include(atlas_api.urls.meetbouten.urls)),
->>>>>>> 3268732e
 ]